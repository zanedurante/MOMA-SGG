--- conflicted
+++ resolved
@@ -13,14 +13,10 @@
 from maskrcnn_benchmark.structures.bounding_box import BoxList
 from maskrcnn_benchmark.structures.boxlist_ops import boxlist_iou
 from maskrcnn_benchmark.data.datasets.vg_tsv import _box_filter
-<<<<<<< HEAD
+
+import momaapi
 from momaapi import MOMA
 
-import momaapi
-
-=======
-from .momaapi import MOMA
->>>>>>> c2b856f5
 import os
 BOX_SCALE = 1024  # Scale at which we have the boxes
 
